--- conflicted
+++ resolved
@@ -265,12 +265,6 @@
     printInfo(model, ntokens);
     std::cout << std::endl;
   }
-<<<<<<< HEAD
-=======
-  if (args.model == model_name::sup && threadId == 0) {
-    test(dict, model, args.test);
-  }
->>>>>>> 8e4083b3
   ifs.close();
 }
 
